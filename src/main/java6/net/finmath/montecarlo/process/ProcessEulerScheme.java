--- conflicted
+++ resolved
@@ -232,11 +232,7 @@
 					if(isUseMultiThreadding) {
 						result = executor.submit(worker);
 					} else {
-<<<<<<< HEAD
-						result = new FutureWrapper<>(worker.call());
-=======
 						result = new FutureWrapper<RandomVariableInterface>(worker.call());
->>>>>>> 299301ce
 					}
 				} catch (Exception e) {
 					throw new RuntimeException("Euler step failed at time index " + timeIndex + " (time=" + getTime(timeIndex) + "). See cause of this exception for details.", e);
